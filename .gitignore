--- conflicted
+++ resolved
@@ -205,10 +205,8 @@
 marimo/_static/
 marimo/_lsp/
 __marimo__/
-<<<<<<< HEAD
+
+.idea/
 
 # mac specific
-.DS_Store
-=======
-.idea/
->>>>>>> 5041bc71
+.DS_Store